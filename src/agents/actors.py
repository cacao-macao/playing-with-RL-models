<<<<<<< HEAD
import random
import numpy as np
=======
>>>>>>> 97b07228
import torch

from src import core


class FeedForwardActor(core.Actor):
    """A feed-forward actor.
    An actor based on a feed-forward policy which takes non-batched observations
    and outputs non-batched actions. It also allows adding experiences to a buffer.

    Attributes:
        _policy (func): A mapping that takes an observation from the environment and
            outputs a probability distribution over the action space.
        _buffer_client (core.Buffer): A client used to pass observations to the buffer.
        _device (torch.device): Determine which device to place observations upon, CPU or GPU.

    # TODO: The actor uses a client in order to add data asynchronously.
    """

    def __init__(self, policy, buffer_client, device):
        self._policy = policy
        self._buffer_client = buffer_client   # allows to send data to the replay buffer
        self._device = device

    @torch.no_grad()
    def select_action(self, observation, illegal=[]):
        """Return the action selected by the policy.
        Using the policy function compute a probability distribution over the action space.
        Select the next action by sampling from the probability distribution.

        Args:
            observation (np.Array):A numpy array of shape (state_size,), giving the
                current state of the environment.
            illegal (list[int], optional): A list of indices of the illegal actions for
                the agent. Default value is [], meaning all actions are legal.

        Returns:
            act (int): The index of the action selected by the policy.
        """
        # Convert the observations to torch tensors and move them to device.
        observation = torch.from_numpy(observation).float()
        observation = observation.to(self._device)

        # Use the policy to compute a probability distribution over the actions and select
        # the next action probabilistically.
<<<<<<< HEAD
        probs = self._policy(observation)
=======
        probs = self._policy(observation, illegal)
>>>>>>> 97b07228
        action = torch.multinomial(probs, 1).squeeze(dim=-1).item()
        return action

    def observe_first(self, timestep):
        """Observe a time-step from the agent-environment interaction loop."""
        self._buffer_client.add_first(timestep)

    def observe(self, action, timestep, is_last=False):
        """Observe a time-step from the agent-environment interaction loop."""
        self._buffer_client.add(action, timestep, is_last)


class DQNActor(core.Actor):

    def __init__(self, Qnetwork, buffer_client, epsilon=1.0, cache_limit=1):
        self.Qnetwork = Qnetwork
        self.epsilon = epsilon
        self.buffer_client = buffer_client
        # self._buffer_cache = []
        # self._cache_limit = cache_limit
        self._last_timestep = None

    def select_action(self, observation, legal):
        observation = torch.from_numpy(observation).float()
        observation = observation.to(self.Qnetwork.device())

        with torch.no_grad():
            qvalues = self.Qnetwork(observation).cpu().numpy()[legal]
            argmax = np.argmax(qvalues)
        if np.random.uniform(0.0, 1.0) < self.epsilon:
            i = np.random.randint(0, len(legal))
            while i == argmax:
                i = np.random.randint(0, len(legal))
            return legal[i]
        else:
            return legal[argmax]

    def observe_first(self, timestep):
        self._last_timestep = timestep

    def observe(self, action, timestep, is_last=False):
        replay_experience = DQNActor.make_replay_experience(
            self._last_timestep,
            action,
            timestep
        )
        self.buffer_client.add(replay_experience)
        self._last_timestep = timestep
        # self._buffer_cache.append(replay_experience)
        # if len(self._buffer_cache) >= self._cache_limit:
        #     self.buffer_client.add(self._buffer_cache)
        #     self._buffer_cache.clear()

    @staticmethod
    def make_replay_experience(timestep0, action, timestep1, kind='internal'):
        r = 0
        if timestep1.reward < 0:
            r = -1
        elif timestep1.reward > 0:
            r = +1
        if kind == 'internal':
            return core.ReplayExperience(
                timestep0.observation,    # current state
                action,                   # action
                r,                        # reward
                timestep1.observation,    # next state
                )
        elif kind == 'frame':
            pass
            # TODO
#<|MERGE_RESOLUTION|>--- conflicted
+++ resolved
@@ -1,8 +1,4 @@
-<<<<<<< HEAD
-import random
 import numpy as np
-=======
->>>>>>> 97b07228
 import torch
 
 from src import core
@@ -48,11 +44,7 @@
 
         # Use the policy to compute a probability distribution over the actions and select
         # the next action probabilistically.
-<<<<<<< HEAD
-        probs = self._policy(observation)
-=======
         probs = self._policy(observation, illegal)
->>>>>>> 97b07228
         action = torch.multinomial(probs, 1).squeeze(dim=-1).item()
         return action
 
